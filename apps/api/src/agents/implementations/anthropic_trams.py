--- conflicted
+++ resolved
@@ -11,10 +11,6 @@
 from dotenv import load_dotenv
 from pydantic import BaseModel, Field
 
-<<<<<<< HEAD
-=======
-# Local application imports
->>>>>>> e8f1b1eb
 from src.agents.anthropic_agent import AnthropicAgent
 from src.logger import logger
 from src.models.messages import Message, MessageContent
@@ -119,11 +115,7 @@
                     "media_type": "application/pdf",
                     "data": pdf,
                 },
-<<<<<<< HEAD
-                "cache_control": {"type": "ephemeral"},  # Tells Claude this is temporary.xwxw
-=======
                 "cache_control": {"type": "ephemeral"},  # Tells Claude this is temporary.
->>>>>>> e8f1b1eb
                 "citations": {"enabled": False},
             }
             for pdf in current_subject_pdfs
@@ -159,11 +151,7 @@
 
         async def tool_get_pqi_data():
             """
-<<<<<<< HEAD
             Haalt onderhoudsopdracht op uit de datasource, gebruik dit bij het onderwerponderhoud.
-=======
-            Haalt de PQI data op uit de datasource voor HWR 450.
->>>>>>> e8f1b1eb
             """
             pqi_data = await self.backend.get_datasource_entry(
                 datasource_slug="pqi-data-tram",

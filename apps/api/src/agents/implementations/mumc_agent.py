import io
import json
import re
import uuid
from collections.abc import Callable, Iterable
from datetime import datetime
from typing import Any, Literal

import httpx
import pytz
from onesignal.model.notification import Notification
from openai import AsyncStream
from openai.types.chat.chat_completion import ChatCompletion
from openai.types.chat.chat_completion_chunk import ChatCompletionChunk
from openai.types.chat.chat_completion_message_param import ChatCompletionMessageParam
from PIL import Image, ImageOps
from prisma.enums import health_data_point_type
from prisma.types import health_data_pointsWhereInput, usersWhereInput
from pydantic import BaseModel, Field
from src.agents.base_agent import BaseAgent, SuperAgentConfig
from src.agents.tools.base_tools import BaseTools
from src.lib.prisma import prisma
from src.models.chart_widget import (
    DEFAULT_COLOR_ROLE_MAP,
    ChartWidget,
    Line,
    TooltipConfig,
    ZLMDataRow,
)
from src.models.multiple_choice_widget import Choice, MultipleChoiceWidget
from src.settings import settings
from src.utils.function_to_openai_tool import function_to_openai_tool


class QuestionaireQuestionConfig(BaseModel):
    question: str = Field(
        default="",
        description="The text of the question to present to the user. This should be a clear, direct question that elicits the desired information.",
    )
    instructions: str = Field(
        default="",
        description="Additional guidance or context for the ai agent on how to answer the question, such as language requirements or format expectations.",
    )
    name: str = Field(
        default="",
        description="A unique identifier for this question, used for referencing the answer in prompts or logic. For example, if the question is 'What is your name?', the name could be 'user_name', allowing you to use {questionaire.user_name.answer} in templates.",
    )


class RoleConfig(BaseModel):
    name: str = Field(
        default="EasyLogAssistant",
        description="The display name of the role, used to identify and select this role in the system.",
    )
    prompt: str = Field(
        default="Je bent een vriendelijke assistent die helpt met het geven van demos van wat je allemaal kan",
        description="The system prompt or persona instructions for this role, defining its behavior and tone.",
    )
    model: str = Field(
        default="anthropic/claude-sonnet-4",
        description="The model identifier to use for this role, e.g., 'anthropic/claude-sonnet-4' or any model from https://openrouter.ai/models.",
    )
    tools_regex: str = Field(
        default=".*",
        description="A regular expression specifying which tools this role is permitted to use. Use '.*' to allow all tools, or restrict as needed.",
    )
    allowed_subjects: list[str] | None = Field(
        default=None,
        description="A list of subject names from the knowledge base that this role is allowed to access. If None, all subjects are allowed.",
    )
    questionaire: list[QuestionaireQuestionConfig] = Field(
        default_factory=list,
        description="A list of questions (as QuestionaireQuestionConfig) that this role should ask the user, enabling dynamic, role-specific data collection.",
    )


class MUMCAgentConfig(BaseModel):
    roles: list[RoleConfig] = Field(
        default_factory=lambda: [
            RoleConfig(
                name="MUMCAssistant",
                prompt="Je bent een vriendelijke assistent die helpt met het geven van demos van wat je allemaal kan",
                model=r"anthropic\/claude-sonnet-4",
                tools_regex=".*",
                allowed_subjects=None,
                questionaire=[],
            )
        ]
    )
    prompt: str = Field(
        default="You can use the following roles: {available_roles}.\nYou are currently acting as the role: {current_role}.\nYour specific instructions for this role are: {current_role_prompt}.\nThis prompt may include details from a questionnaire. Use the provided tools to interact with the questionnaire if needed.\nThe current time is: {current_time}.\nRecurring tasks: {recurring_tasks}\nReminders: {reminders}\nMemories: {memories}"
    )


class MUMCAgent(BaseAgent[MUMCAgentConfig]):
    async def get_current_role(self) -> RoleConfig:
        role = await self.get_metadata("current_role", self.config.roles[0].name)
        if role not in [role.name for role in self.config.roles]:
            role = self.config.roles[0].name

        return next(
            role_config for role_config in self.config.roles if role_config.name == role
        )

        # Role management tool
        async def tool_set_current_role(role: str) -> str:
            """Set the current role for the agent.

            Args:
                role (str): The role to set.

            Raises:
                ValueError: If the role is not found in the roles.
            """

            if role not in [role.name for role in self.config.roles]:
                raise ValueError(f"Role {role} not found in roles")

            await self.set_metadata("current_role", role)

            return f"Gewijzigd naar rol {role}"

        # Document search tools
        async def tool_search_documents(search_query: str) -> str:
            """Search for documents in the knowledge database using a semantic search query.

            This tool allows you to search through the knowledge database for relevant documents
            based on a natural language query. The search is performed using semantic matching,
            which means it will find documents that are conceptually related to your query,
            even if they don't contain the exact words.

            Args:
                search_query (str): A natural language query describing what you're looking for.
                                  For example: "information about metro systems" or "how to handle customer complaints"

            Returns:
                str: A formatted string containing the search results, where each result includes:
                     - The document's path and summary
            """

            result = await self.search_documents(
                search_query, subjects=(await self.get_current_role()).allowed_subjects
            )

            return "\n-".join(
                [
                    f"Path: {document.path} - Summary: {document.summary}"
                    for document in result
                ]
            )

        async def tool_get_document_contents(path: str) -> str:
            """Retrieve the complete contents of a specific document from the knowledge database.

            This tool allows you to access the full content of a document when you need detailed information
            about a specific topic. The document contents are returned in JSON format, making it easy to
            parse and work with the data programmatically.

            Args:
                path (str): The unique path or identifier of the document you want to retrieve.
                          This is typically obtained from the search results of tool_search_documents.

            Returns:
                str: A JSON string containing the complete document contents, including all properties
                     and metadata. The JSON is formatted with proper string serialization for all data types.
            """
            return json.dumps(await self.get_document(path), default=str)

        # Questionnaire tools
        async def tool_answer_questionaire_question(
            question_name: str, answer: str
        ) -> str:
            """Answer a question from the questionaire.

            Args:
                question_name (str): The name of the question to answer.
                answer (str): The answer to the question.
            """

            await self.set_metadata(question_name, answer)

            return f"Answer to {question_name} set to {answer}"

        async def tool_get_questionaire_answer(question_name: str) -> str:
            """Get the answer to a question from the questionaire.

            Args:
                question_name (str): The name of the question to get the answer to.

            Returns:
                str: The answer to the question.
            """
            return await self.get_metadata(question_name, "[not answered]")

        # Visualization tools
        def tool_create_zlm_chart(
            language: Literal["nl", "en"],
            data: list[dict[str, Any]],
            x_key: str,
            y_keys: list[str],
            y_labels: list[str] | None = None,
            height: int = 1000,
        ) -> ChartWidget:
            """
            Creates a ZLM (Ziektelastmeter COPD) bar chart using a predefined ZLM color scheme.
            The chart visualizes scores as percentages, expecting values in the **0-100 range**.

            Args:
                language: The language for chart title and description ('nl' or 'en').
                data: The data for the chart. Each dictionary in the list represents a
                      point or group on the x-axis.
                      - Each dictionary MUST contain the `x_key` field.
                      - For each `y_key` specified in `y_keys`, the dictionary MUST
                        contain a field with that `y_key` name.
                      - The value associated with each `y_key` MUST be a dictionary
                        with two keys:
                        1.  `"value"`: A numerical percentage (float or integer).
                            **IMPORTANT: This value MUST be between 0 and 100 (inclusive).**
                            For example, 75 represents 75%. Do NOT use values like 0.75.
                        2.  `"colorRole"`: A string that MUST be one of "success",
                            "warning", or "neutral". This role will be mapped to specific
                            ZLM colors. 0-40 = warning, 40-70 = neutral, 70-100 = success.
                      - Example (single y-key):
                        `data=[{"category": "Lung Function", "score": {"value": 65, "colorRole": "neutral"}},`
                              `{"category": "Symptoms", "score": {"value": 30, "colorRole": "warning"}}]`
                        (if x_key="category", y_keys=["score"])
                      - Example (multiple y-keys):
                        `data=[{"month": "Jan", "metric_a": {"value": 85, "colorRole": "success"}, "metric_b": {"value": 45, "colorRole": "warning"}},`
                              `{"month": "Feb", "metric_a": {"value": 90, "colorRole": "success"}, "metric_b": {"value": 50, "colorRole": "neutral"}}]`
                        (if x_key="month", y_keys=["metric_a", "metric_b"])
                x_key: The key in each data dictionary that represents the x-axis value
                       (e.g., "category", "month").
                y_keys: A list of keys in each data dictionary that represent the y-axis
                        values. (e.g., `["score"]`, `["metric_a", "metric_b"]`)
                y_labels: Optional. Custom labels for each y-series. If None, `y_keys`
                          will be used as labels. **IMPORTANT**: Must have the same length as `y_keys`
                          if provided.
                height: Optional. The height of the chart in pixels. Defaults to 400.

            Returns:
                A ChartWidget object configured for ZLM display!

            Raises:
                ValueError: If data is missing required keys, values are not numbers,
                            percentages are outside the 0-100 range, or colorRole is invalid.
            """

            title = (
                "Resultaten ziektelastmeter COPD %"
                if language == "nl"
                else "Disease burden results %"
            )
            description = (
                "Uw ziektelastmeter COPD resultaten."
                if language == "nl"
                else "Your COPD burden results."
            )

            # Custom color role map for ZLM charts
            ZLM_CUSTOM_COLOR_ROLE_MAP: dict[str, str] = {
                # We only use a custom neutral color, the rest is re-used.
                "success": DEFAULT_COLOR_ROLE_MAP["success"],
                "neutral": "#ffdaaf",  # Pastel orange
                "warning": DEFAULT_COLOR_ROLE_MAP["warning"],
            }

            horizontal_lines = None

            # Data validation for ZLM charts
            for raw_item_idx, raw_item in enumerate(data):
                if x_key not in raw_item:
                    raise ValueError(
                        f"Missing x_key '{x_key}' in ZLM data item at index {raw_item_idx}: {raw_item}"
                    )
                current_x_value = raw_item[x_key]

                for y_key in y_keys:
                    if y_key not in raw_item:
                        # Skip missing keys - handled by chart widget
                        continue

                    value_container = raw_item[y_key]
                    if not (
                        isinstance(value_container, dict)
                        and "value" in value_container
                        and "colorRole" in value_container  # LLM must provide colorRole
                    ):
                        raise ValueError(
                            f"Data for y_key '{y_key}' in x_value '{current_x_value}' (index {raw_item_idx}) "
                            "for ZLM chart is not in the expected format: "
                            "{'value': <percentage_0_to_100>, 'colorRole': <'success'|'warning'|'neutral'|null>}. "
                            f"Received: {value_container}"
                        )

                    val_from_container = value_container["value"]
                    if not isinstance(val_from_container, (int, float)):
                        raise ValueError(
                            f"ZLM chart 'value' for y_key '{y_key}' (x_value '{current_x_value}', index {raw_item_idx}) "
                            f"must be a number, got: {val_from_container} (type: {type(val_from_container).__name__})"
                        )

                    val_float = float(val_from_container)
                    if not (0.0 <= val_float <= 100.0):
                        # Check for common 0-1 scale mistake
                        hint = ""
                        if 0 < val_from_container <= 1.0:
                            hint = f" (Value {val_from_container} looks like 0-1 scale; use 0-100 range)"
                        raise ValueError(
                            f"ZLM chart value {val_from_container} for '{y_key}' is outside 0-100 range{hint}"
                        )

                    role_from_data = value_container["colorRole"]
                    if (
                        role_from_data is not None
                        and role_from_data not in ZLM_CUSTOM_COLOR_ROLE_MAP
                    ):
                        raise ValueError(
                            f"Invalid colorRole '{role_from_data}' for '{y_key}'. "
                            f"Must be one of {list(ZLM_CUSTOM_COLOR_ROLE_MAP.keys())} or null"
                        )

            chart = ChartWidget.create_bar_chart(
                title=title,
                description=description,
                data=data,
                x_key=x_key,
                y_keys=y_keys,
                height=height,
                custom_color_role_map=ZLM_CUSTOM_COLOR_ROLE_MAP,
                horizontal_lines=horizontal_lines,
                y_axis_domain_min=0,
                y_axis_domain_max=100,
            )

            # Configure tooltip to hide domain labels and show only percentage

            chart.tooltip = TooltipConfig(show=True, hide_label=True)

            return chart

        def tool_create_zlm_balloon_chart(
            language: Literal["nl", "en"],
            data: list[ZLMDataRow] | list[dict[str, Any]] | str,
        ) -> ChartWidget:
            """
            Creates a ZLM (Ziektelastmeter COPD) balloon chart using the official ZLM scoring system.
            Uses complex domain-specific scoring logic with original ZLM cutoff points and rules.
            Scores are expected in the **0-6 range** as per ZLM COPD guidelines.

            Args:
                language: The language for chart title and description ('nl' or 'en').
                data: A list of `ZLMDataRow` objects, dictionaries, or a JSON string representing the chart data.
                      Each item represents a category on the x-axis and its corresponding scores.
                      - If using dictionaries, each should contain:
                        - `x_value` (str): The name of the category (e.g., "Longklachten").
                        - `y_current` (float): The current score (0-6).
                        - `y_old` (float | None): Optional. The previous score the patient had (0-6).
                        - `y_label` (str): The label for the y-axis, typically "Score (0-6)".

            Returns:
                A ChartWidget object configured as a balloon chart with domain-specific ZLM scoring.

            Note:
                Uses original ZLM COPD scoring logic with specific cutoff points per domain:
                - Longklachten: Complex logic based on average + individual kortademig in rust check
                - Longaanvallen: Discrete values (0=100%, 1=50%, 2+=0%)
                - Other domains: Specific cutoff points as per ZLM documentation

            Example:
                ```python
                data = [
                    {"x_value": "Longklachten", "y_current": 2.5, "y_old": 3.0, "y_label": "Score (0-6)"},
                    {"x_value": "Vermoeidheid", "y_current": 1.2, "y_old": 1.8, "y_label": "Score (0-6)"},
                ]
                chart_widget = tool_create_zlm_balloon_chart(language="nl", data=data)
                ```
            """
            title = "Dit zijn uw resultaten"
            description = None

            # Validate input data
            if not data or len(data) == 0:
                raise ValueError("Data list must contain at least one item.")

            # Handle JSON string input by parsing it first and ensure proper typing
            processed_data: list[ZLMDataRow] | list[dict[str, Any]]
            if isinstance(data, str):
                try:
                    import json

                    parsed_data = json.loads(data)
                    if not isinstance(parsed_data, list):
                        raise ValueError("JSON string must represent a list")
                    processed_data = parsed_data
                except json.JSONDecodeError as e:
                    raise ValueError(f"Invalid JSON string provided: {e}")
            else:
                processed_data = data

            # Apply domain-specific ZLM COPD scoring logic
            converted_data = []

            for i, item in enumerate(processed_data):
                if isinstance(item, dict):
                    # Validate required keys
                    required_keys = ["x_value", "y_current", "y_label"]
                    for key in required_keys:
                        if key not in item:
                            raise ValueError(
                                f"Missing required key '{key}' in data item {i}: {item}"
                            )

                    # Validate score ranges
                    current_score = item["y_current"]
                    old_score = item.get("y_old")
                    domain_name = str(item["x_value"])

                    if not isinstance(current_score, (int, float)):
                        raise ValueError(f"Current score must be numeric for item {i}")

                    if not (0 <= current_score <= 6):
                        raise ValueError(
                            f"ZLM score {current_score} outside range 0-6 for item {i}"
                        )

                    if old_score is not None:
                        if not isinstance(old_score, (int, float)):
                            raise ValueError(f"Old score must be numeric for item {i}")
                        if not (0 <= old_score <= 6):
                            raise ValueError(
                                f"ZLM old score {old_score} outside range 0-6 for item {i}"
                            )

                    # Apply domain-specific scoring logic
                    current_height = self._calculate_zlm_balloon_height(
                        domain_name, current_score, processed_data
                    )
                    old_height = (
                        self._calculate_zlm_balloon_height(
                            domain_name, old_score, processed_data
                        )
                        if old_score is not None
                        else None
                    )

                    # Convert balloon height percentages (0-100%) to Flutter Y-values (0-10 scale)
                    flutter_y_current = current_height / 10.0
                    flutter_y_old = (
                        old_height / 10.0 if old_height is not None else None
                    )

                    converted_data.append(
                        ZLMDataRow(
                            x_value=domain_name,
                            y_current=flutter_y_current,
                            y_old=flutter_y_old,
                            y_label="Score (0-6)",
                            tooltip_score=current_score,  # Store original 0-6 score for tooltip
                            tooltip_old_score=old_score,  # Store original 0-6 old score for tooltip
                        )
                    )

                elif hasattr(item, "y_current"):
                    # ZLMDataRow object validation
                    if not (0 <= item.y_current <= 6):
                        raise ValueError(
                            f"ZLM score {item.y_current} outside range 0-6 for item {i}"
                        )

                    if item.y_old is not None and not (0 <= item.y_old <= 6):
                        raise ValueError(
                            f"ZLM old score {item.y_old} outside range 0-6 for item {i}"
                        )

                    # Apply domain-specific scoring logic
                    current_height = self._calculate_zlm_balloon_height(
                        item.x_value, item.y_current, processed_data
                    )
                    old_height = (
                        self._calculate_zlm_balloon_height(
                            item.x_value, item.y_old, processed_data
                        )
                        if item.y_old is not None
                        else None
                    )

                    # Convert balloon height percentages (0-100%) to Flutter Y-values (0-10 scale)
                    flutter_y_current = current_height / 10.0
                    flutter_y_old = (
                        old_height / 10.0 if old_height is not None else None
                    )

                    converted_data.append(
                        ZLMDataRow(
                            x_value=item.x_value,
                            y_current=flutter_y_current,
                            y_old=flutter_y_old,
                            y_label="Score (0-6)",
                            tooltip_score=item.y_current,  # Store original 0-6 score for tooltip
                            tooltip_old_score=item.y_old,  # Store original 0-6 old score for tooltip
                        )
                    )
                else:
                    raise ValueError(
                        f"Invalid data item at index {i}: expected dict or ZLMDataRow"
                    )

            return ChartWidget.create_balloon_chart(
                title=title,
                description=description,
                data=converted_data,
            )

 def tool_create_bar_chart(
            title: str,
            data: list[dict[str, Any]],
            x_key: str,
            y_keys: list[str],
            horizontal_lines: list[dict[str, Any]] | None = None,
            description: str | None = None,
            y_axis_domain_min: float | None = None,
            y_axis_domain_max: float | None = None,
            height: int = 400,
        ) -> ChartWidget:
            """Create a bar chart.

            Notes for the model:
            • If you provide ``custom_color_role_map`` it **must** be a JSON object, not a
              JSON-encoded string

            ## Data Structure Requirements

            The `data` parameter expects a list of dictionaries where:
            - Each dictionary represents one category (x-axis position)
            - The `x_key` field contains the category name/label and MUST be a string
            - Each `y_key` field contains either:
              1. **Simple value**: A direct number (e.g., `"sales": 1500`)
              2. **Structured value**: `{"value": <number>, "colorRole": "<role_name>"}`

            ### Simple Data Example:
            data = [{"month": "Jan", "sales": 1000, "returns": 50}, {"month": "Feb", "sales": 1200, "returns": 75}]


            ### Advanced Data with Color Roles:
            data = [
                {
                    "month": "Jan",
                    "sales": {"value": 1000, "colorRole": "success"},
                    "returns": {"value": 50, "colorRole": "warning"},
                },
                {
                    "month": "Feb",
                    "sales": {"value": 1200, "colorRole": "success"},
                    "returns": {"value": 75, "colorRole": "neutral"},
                },
            ]


            ## Color System

            ### Built-in Color Roles (use when custom_color_role_map=None):
            - `"success"`: Light green - for positive metrics, achievements
            - `"warning"`: Light orange/red - for alerts, issues requiring attention
            - `"neutral"`: Light blue - for standard/baseline metrics
            - `"info"`: Light yellow - for informational data
            - `"primary"`: Light purple - for primary focus areas
            - `"accent"`: Light cyan - for special highlights
            - `"muted"`: Light gray - for less important data

            ## Horizontal Lines

            The `horizontal_lines` parameter accepts a list of dictionaries, each defining a reference line:
            ```python
            horizontal_lines = [
                {"value": 100, "label": "Target", "color": "#e8f5e8"},
                {"value": 80, "label": "Minimum", "color": "#ffe4e1"},
                {"value": 50},  # Just value, will use default label and color
            ]
            ```

            Required fields:
            - `value` (float): The y-axis value where the line is drawn

            Optional fields:
            - `label` (str): Text label for the line (defaults to None)
            - `color` (str): HEX color code (defaults to black)

            ## Complete Usage Examples

            ### Basic Sales Chart:
            chart = tool_create_bar_chart(
                title="Monthly Sales Performance",
                data=[
                    {"month": "Jan", "sales": 15000, "target": 12000},
                    {"month": "Feb", "sales": 18000, "target": 15000},
                    {"month": "Mar", "sales": 14000, "target": 16000},
                ],
                horizontal_lines=[
                    {"value": 15000, "label": "Target", "color": "#e8f5e8"},
                    {"value": 10000, "label": "Minimum", "color": "#ffe4e1"},
                ],
                x_key="month",
                y_keys=["sales", "target"],
                description="Q1 2024 sales vs targets",
            )

            ### Advanced Chart with Color Coding:
            chart = tool_create_bar_chart(
                title="Department Performance Dashboard",
                data=[
                    {
                        "department": "Sales",
                        "performance": {"value": 95, "colorRole": "success"},
                        "budget_usage": {"value": 80, "colorRole": "neutral"},
                    },
                    {
                        "department": "Marketing",
                        "performance": {"value": 75, "colorRole": "warning"},
                        "budget_usage": {"value": 120, "colorRole": "warning"},
                    },
                ],
                x_key="department",
                y_keys=["performance", "budget_usage"],
                horizontal_lines=[
                    {"value": 100, "label": "Target", "color": "#e8f5e8"},
                    {"value": 50, "label": "Minimum", "color": "#ffe4e1"},
                ],
                y_axis_domain_min=0,
                y_axis_domain_max=150,
                height=500,
            )

            Args:
                title (str): The main title displayed above the chart.

                data (list[dict[str, Any]]): List of data objects. Each object represents one
                    x-axis category. See examples above for structure.

                x_key (str): The dictionary key that contains the x-axis category labels
                    (e.g., "month", "department", "product").

                y_keys (list[str]): List of dictionary keys for the data series to plot as bars.
                    Each key becomes a separate bar series (e.g., ["sales", "returns"]).
                horizontal_lines (list[dict[str, Any]] | None): Optional reference lines drawn across
                    the chart. Each dictionary should contain:
                    - "value" (float, required): The y-axis value where the line is drawn
                    - "label" (str, optional): Text label for the line
                    - "color" (str, optional): HEX color code (e.g., "#000000")

                description (str | None): Optional subtitle/description shown below the title.

                y_axis_domain_min (float | None): Optional minimum value for y-axis scale.
                    Forces chart to start at this value instead of auto-scaling.

                y_axis_domain_max (float | None): Optional maximum value for y-axis scale.
                    Forces chart to end at this value instead of auto-scaling.

                height (int): Chart height in pixels. Defaults to 400.
                    Recommended range: 300-800 pixels.

            Returns:
                ChartWidget: A configured chart widget ready for display in the UI.
                The widget includes all styling, data, and interactive features.

            Raises:
                ValueError: If required keys are missing from data objects, or if color roles
                    are invalid when using built-in color system, or if horizontal_lines
                    have invalid structure.

            Common mistakes:
                - x_key is not a string
                - y_keys are not strings
            """
            # ------------------------------------------------------------------
            # Validate / coerce custom_color_role_map
            # ------------------------------------------------------------------

            # Parse horizontal_lines from dictionaries to Line objects
            parsed_horizontal_lines: list[Line] | None = None
            if horizontal_lines is not None:
                import ast
                import json

                # Step 1 – normalise input to a list of dictionaries
                normalised_lines: list[dict[str, Any]] = []

                # Helper to convert a single string to dict or list
                def _parse_str_to_obj(raw: str) -> list[dict[str, Any]]:
                    raw_s = raw.strip()
                    try:
                        obj = json.loads(raw_s)
                    except json.JSONDecodeError:
                        obj = ast.literal_eval(raw_s)

                    if isinstance(obj, list):
                        return obj  # Expect list[dict]
                    if isinstance(obj, dict):
                        return [obj]
<<<<<<< HEAD
                    raise ValueError(
                        "horizontal_lines string must decode to a dict or list of dicts"
                    )
=======
                    raise ValueError("horizontal_lines string must decode to a dict or list of dicts")
>>>>>>> 5d74678e

                if isinstance(horizontal_lines, str):
                    normalised_lines.extend(_parse_str_to_obj(horizontal_lines))
                elif isinstance(horizontal_lines, list):
                    for idx, item in enumerate(horizontal_lines):
                        if isinstance(item, dict):
                            normalised_lines.append(item)
                        elif isinstance(item, str):
                            normalised_lines.extend(_parse_str_to_obj(item))
                        else:
<<<<<<< HEAD
                            raise ValueError(
                                f"horizontal_lines[{idx}] must be a dict or string, got {type(item)}"
                            )
=======
                            raise ValueError(f"horizontal_lines[{idx}] must be a dict or string, got {type(item)}")
>>>>>>> 5d74678e
                else:
                    raise ValueError("horizontal_lines must be a list, string, or None")

                # Step 2 – validate dictionaries and convert to Line objects
                parsed_horizontal_lines = []
                for i, line_dict in enumerate(normalised_lines):
                    if not isinstance(line_dict, dict):
                        raise ValueError(
                            f"horizontal_lines[{i}] must be a dictionary after parsing, got {type(line_dict)}"
                        )

                    if "value" not in line_dict:
<<<<<<< HEAD
                        raise ValueError(
                            f"horizontal_lines[{i}] missing required 'value' field"
                        )
=======
                        raise ValueError(f"horizontal_lines[{i}] missing required 'value' field")
>>>>>>> 5d74678e

                    try:
                        value = float(line_dict["value"])
                    except (ValueError, TypeError) as e:
                        raise ValueError(
                            f"horizontal_lines[{i}] 'value' must be numeric, got {line_dict['value']}"
                        ) from e

                    label = line_dict.get("label")
                    color = line_dict.get("color")

                    # Validate color format if provided
                    if color is not None and not isinstance(color, str):
<<<<<<< HEAD
                        raise ValueError(
                            f"horizontal_lines[{i}] 'color' must be a string, got {type(color)}"
                        )

                    parsed_horizontal_lines.append(
                        Line(value=value, label=label, color=color)
                    )
=======
                        raise ValueError(f"horizontal_lines[{i}] 'color' must be a string, got {type(color)}")

                    parsed_horizontal_lines.append(Line(value=value, label=label, color=color))
>>>>>>> 5d74678e

            return ChartWidget.create_bar_chart(
                title=title,
                data=data,
                x_key=x_key,
                y_keys=y_keys,
                description=description,
                height=height,
                horizontal_lines=parsed_horizontal_lines,
                y_axis_domain_min=y_axis_domain_min,
                y_axis_domain_max=y_axis_domain_max,
            )

        def tool_create_line_chart(
            title: str,
            data: list[dict[str, Any]],
            x_key: str,
            y_keys: list[str],
            y_labels: list[str] | None = None,
            custom_series_colors_palette: list[str] | None = None,
            horizontal_lines: list[Line] | None = None,
            description: str | None = None,
            height: int = 600,
            y_axis_domain_min: float | None = None,
            y_axis_domain_max: float | None = None,
        ) -> ChartWidget:
            """
            Creates a line chart with customizable line colors and optional horizontal lines.
            Each line series will have a distinct color.

            Data Structure for `data` argument:
            Each item in the `data` list is a dictionary representing a point on the x-axis.
            For each `y_key` you want to plot, its value in the dictionary MUST be the
            direct numerical value for that data point (or null for missing data).

            Line Colors:
            The color of the lines themselves is determined by `custom_series_colors_palette`.
            If `custom_series_colors_palette` is not provided, a default palette is used.
            The Nth line (corresponding to the Nth key in `y_keys`) will use the Nth color from this palette.

            Args:
                title (str): Chart title.
                data (list[dict[str, Any]]): List of data objects as described above.
                    Example:
                    [
                        {{"date": "2024-01-01", "temp": 10, "humidity": 60}},
                        {{"date": "2024-01-02", "temp": 12, "humidity": 65}},
                        {{"date": "2024-01-03", "temp": 9, "humidity": null}} // null for missing humidity
                    ]
                **Important** Do not add colors in the data object for line charts.
                x_key (str): Key in data objects for the x-axis (e.g., 'date').
                y_keys (list[str]): Keys for y-axis values (e.g., ['temp', 'humidity']).
                y_labels (list[str] | None): Optional labels for y-axis series. If None,
                                            `y_keys` are used. Must match `y_keys` length.
                custom_series_colors_palette (list[str] | None): Optional. A list of HEX color strings
                                     to define the colors for each **line series**.
                                     Example: ["#007bff", "#28a745"] for two lines.
                horizontal_lines (list[Line] | None): Optional. List of `Line` objects for horizontal lines.
                                     See `tool_create_bar_chart` for `Line` model details.
                                     Example: `[Line(value=10, label="Threshold")]`
                description (str | None): Optional chart description.
                height (int): Chart height in pixels. Defaults to 400.
                y_axis_domain_min (float | None): Optional. Sets the minimum value for the Y-axis scale.
                y_axis_domain_max (float | None): Optional. Sets the maximum value for the Y-axis scale.
            Returns:
                A ChartWidget object configured as a line chart.
            """
            if y_labels is not None and len(y_keys) != len(y_labels):
                raise ValueError(
                    "If y_labels are provided for line chart, they must match the length of y_keys."
                )

            # Basic validation for data structure (can be enhanced)
            for item in data:
                if x_key not in item:
                    raise ValueError(
                        f"Line chart data item missing x_key '{x_key}': {item}"
                    )
                for y_key in y_keys:
                    if y_key in item and not isinstance(
                        item[y_key], (int, float, type(None))
                    ):
                        if isinstance(
                            item[y_key], str
                        ):  # Allow string if it's meant to be a number
                            try:
                                float(item[y_key])
                            except ValueError:
                                raise ValueError(
                                    f"Line chart data for y_key '{y_key}' has non-numeric value '{item[y_key]}'. Must be number or null."
                                )
                        else:
                            raise ValueError(
                                f"Line chart data for y_key '{y_key}' has non-numeric value '{item[y_key]}'. Must be number or null."
                            )

            return ChartWidget.create_line_chart(
                title=title,
                data=data,
                x_key=x_key,
                y_keys=y_keys,
                y_labels=y_labels,
                description=description,
                height=height,
                horizontal_lines=horizontal_lines,
                custom_series_colors_palette=custom_series_colors_palette,
                y_axis_domain_min=y_axis_domain_min,
                y_axis_domain_max=y_axis_domain_max,
            )

        # Interaction tools
        def tool_ask_multiple_choice(
            question: str, choices: list[dict[str, str]]
        ) -> tuple[MultipleChoiceWidget, bool]:
            """Asks the user a multiple-choice question with distinct labels and values.
                When using this tool, you must not repeat the same question or answers in text unless asked to do so by the user.
                This widget already presents the question and choices to the user.

            Args:
                question: The question to ask.
                choices: A list of choice dictionaries, each with a 'label' (display text)
                         and a 'value' (internal value). Example:
                         [{'label': 'Yes', 'value': '0'}, {'label': 'No', 'value': '1'}]

            Returns:
                A MultipleChoiceWidget object representing the question and the choices.

            Raises:
                ValueError: If a choice dictionary is missing 'label' or 'value'.
            """
            parsed_choices = []
            for choice_dict in choices:
                if "label" not in choice_dict or "value" not in choice_dict:
                    raise ValueError(
                        "Each choice dictionary must contain 'label' and 'value' keys."
                    )
                parsed_choices.append(
                    Choice(label=choice_dict["label"], value=choice_dict["value"])
                )

            return MultipleChoiceWidget(
                question=question,
                choices=parsed_choices,
                selected_choice=None,
            ), True

        # Image tools
        def tool_download_image(url: str) -> Image.Image:
            """Download an image from a URL.

            Args:
                url (str): The URL of the image to download.

            Returns:
                Image.Image: The downloaded image.

            Raises:
                httpx.HTTPStatusError: If the download fails.
                PIL.UnidentifiedImageError: If the content is not a valid image.
                Exception: For other potential errors during download or processing.
            """
            try:
                response = httpx.get(url, timeout=10)
                response.raise_for_status()

                image = Image.open(io.BytesIO(response.content))

                ImageOps.exif_transpose(image, in_place=True)

                if image.mode in ("RGBA", "LA", "P"):
                    image = image.convert("RGB")

                max_size = 768
                if image.width > max_size or image.height > max_size:
                    ratio = min(max_size / image.width, max_size / image.height)
                    new_size = (int(image.width * ratio), int(image.height * ratio))
                    self.logger.info(
                        f"Resizing image from {image.width}x{image.height} to {new_size[0]}x{new_size[1]}"
                    )
                    image = image.resize(new_size, Image.Resampling.LANCZOS)

                return image

            except httpx.HTTPStatusError:
                raise
            except Image.UnidentifiedImageError:
                raise
            except Exception:
                raise

        # Schedule and reminder tools
        async def tool_set_recurring_task(cron_expression: str, task: str) -> str:
            """Set a schedule for a task. The tasks will be part of the system prompt, so you can use them to figure out what needs to be done today.

            Args:
                cron_expression (str): The cron expression to set.
                task (str): The task to set the schedule for.
            """

            existing_tasks: list[dict[str, str]] = await self.get_metadata(
                "recurring_tasks", []
            )

            existing_tasks.append(
                {
                    "id": str(uuid.uuid4())[:8],
                    "cron_expression": cron_expression,
                    "task": task,
                }
            )

            await self.set_metadata("recurring_tasks", existing_tasks)

            return f"Schedule set for {task} with cron expression {cron_expression}"

        async def tool_add_reminder(date: str, message: str) -> str:
            """Add a reminder.

            Args:
                date (str): The date and time of the reminder in ISO 8601 format.
                message (str): The message to remind the user about.
            """

            existing_reminders: list[dict[str, str]] = await self.get_metadata(
                "reminders", []
            )

            existing_reminders.append(
                {
                    "id": str(uuid.uuid4())[:8],
                    "date": date,
                    "message": message,
                }
            )

            await self.set_metadata("reminders", existing_reminders)

            return f"Reminder added for {message} at {date}"

        async def tool_remove_recurring_task(id: str) -> str:
            """Remove a recurring task.

            Args:
                id (str): The ID of the task to remove.
            """
            existing_tasks: list[dict[str, str]] = await self.get_metadata(
                "recurring_tasks", []
            )

            existing_tasks = [task for task in existing_tasks if task["id"] != id]

            await self.set_metadata("recurring_tasks", existing_tasks)

            return f"Recurring task {id} removed"

        async def tool_remove_reminder(id: str) -> str:
            """Remove a reminder.

            Args:
                id (str): The ID of the reminder to remove.
            """
            existing_reminders: list[dict[str, str]] = await self.get_metadata(
                "reminders", []
            )

            existing_reminders = [
                reminder for reminder in existing_reminders if reminder["id"] != id
            ]

            await self.set_metadata("reminders", existing_reminders)

            return f"Reminder {id} removed"

        # Memory tools
        async def tool_store_memory(memory: str) -> str:
            """Store a memory.

            Args:
                memory (str): The memory to store.
            """

            memories = await self.get_metadata("memories", [])
            memories.append({"id": str(uuid.uuid4())[0:8], "memory": memory})
            await self.set_metadata("memories", memories)

            return f"Memory stored: {memory}"

        async def tool_get_memory(id: str) -> str:
            """Get a memory.

            Args:
                id (str): The id of the memory to get.
            """
            memories = await self.get_metadata("memories", [])
            memory = next((m for m in memories if m["id"] == id), None)
            if memory is None:
                return "[not stored]"

            return memory["memory"]

        async def tool_send_notification(title: str, contents: str) -> str:
            """Send a notification.

            Args:
                title (str): The title of the notification.
                contents (str): The text to send in the notification.
            """
            onesignal_id = self.request_headers.get(
                "x-onesignal-external-user-id"
            ) or await self.get_metadata("onesignal_id", None)

            assistant_field_name = self.request_headers.get(
                "x-assistant-field-name"
            ) or await self.get_metadata("assistant_field_name", None)

            self.logger.info(f"Sending notification to {onesignal_id}")

            if onesignal_id is None:
                return "No onesignal id found"

            if assistant_field_name is None:
                return "No assistant field name found"

            notification = Notification(
                target_channel="push",
                channel_for_external_user_ids="push",
                app_id=settings.ONESIGNAL_APP_ID,
                include_external_user_ids=[onesignal_id],
                contents={"en": contents},
                headings={"en": title},
                data={"type": "chat", "assistantFieldName": assistant_field_name},
            )

            self.logger.info(f"Notification: {notification}")

            response = await self.one_signal.send_notification(notification)
            self.logger.info(f"Notification response: {response}")

            notifications = await self.get_metadata("notifications", [])
            notifications.append(
                {
                    "id": response["id"],
                    "title": title,
                    "contents": contents,
                    "sent_at": datetime.now().isoformat(),
                }
            )

            await self.set_metadata("notifications", notifications)

            return "Notification sent"

        # Step counter tools
        async def tool_get_date_time() -> str:
            """Get the current date and time in ISO 8601 format YYYY-MM-DD HH:MM:SS."""
            return datetime.now().isoformat()

        async def tool_get_steps_data(
            date_from: str | datetime,
            date_to: str | datetime,
            aggregation: Literal["hour", "day", None] | None = None,
        ) -> list[dict[str, Any]]:
            """Get the steps data for a user with optional aggregation.
            Make sure to use the tool_get_date_time tool to get the actual current date and time.

            Args:
                date_from (str | datetime): The start date/time in ISO 8601 format (YYYY-MM-DD HH:MM:SS) or a datetime object.
                date_to   (str | datetime): The end date/time in ISO 8601 format (YYYY-MM-DD HH:MM:SS) or a datetime object.
                aggregation (Literal["hour", "day", None], optional):
                    - "hour":   Return total steps per **hour** within range.
                    - "day":    Return total steps per **day** within range.
                    - None (default): Return raw, un-aggregated datapoints.

            Returns:
                list[dict[str, Any]]: Depending on aggregation level:
                    - Raw points:   [{"created_at": "...", "value": 123}, ...]
                    - Per hour:     [{"bucket": "YYYY-MM-DD HH:00:00", "value": 456}, ...]
                    - Per day:      [{"bucket": "YYYY-MM-DD", "value": 789}, ...]
            """
            external_user_id = self.request_headers.get("x-onesignal-external-user-id")

            if external_user_id is None:
                raise ValueError("User ID not provided and not found in agent context.")

            user = await prisma.users.find_first(
                where=usersWhereInput(external_id=external_user_id)
            )
            if user is None:
                raise ValueError("User not found")

            print("Retrieving steps data for user", user.id)
            date_from = (
                datetime.fromisoformat(date_from)
                if isinstance(date_from, str)
                else date_from
            )
            date_to = (
                datetime.fromisoformat(date_to) if isinstance(date_to, str) else date_to
            )

            # If both inputs refer to the same calendar date and no explicit time was
            # provided (i.e. they are at midnight), extend `date_to` to the end of that day
            if (
                date_from.date() == date_to.date()
                and date_from.time() == datetime.min.time()
                and date_to.time() == datetime.min.time()
            ):
                date_to = date_to.replace(
                    hour=23, minute=59, second=59, microsecond=999999
                )

            steps_data = await prisma.health_data_points.find_many(
                where=health_data_pointsWhereInput(
                    user_id=user.id,
                    type=health_data_point_type.steps,
                    date_from={
                        "gte": date_from,
                    },
                    date_to={
                        "lte": date_to,
                    },
                ),
                order={"created_at": "asc"},
            )

            if not steps_data:
                print("No steps data found for user between", date_from, "and", date_to)
                return []

            if aggregation in {"hour", "day"}:
                trunc_unit = aggregation

                rows: list[dict[str, Any]] = await prisma.query_raw(
                    f"""
                    SELECT
                        date_trunc('{trunc_unit}', date_from) AS bucket,
                        SUM(value)::int                     AS total
                    FROM health_data_points
                    WHERE user_id = $1::uuid
                        AND type     = 'steps'
                        AND date_from >= $2::timestamp
                        AND date_to   <= $3::timestamp
                    GROUP BY bucket
                    ORDER BY bucket
                    """,
                    user.id,
                    date_from,
                    date_to,
                )

                return [
                    {"created_at": row["bucket"], "value": row["total"]} for row in rows
                ]

            return [
                {
                    "created_at": step.created_at.isoformat(),
                    "date_from": step.date_from.isoformat(),
                    "date_to": step.date_to.isoformat(),
                    "value": step.value,
                }
                for step in steps_data
            ]

        # Assemble and return the complete tool list
        tools_list = [
            # EasyLog-specific tools
            *easylog_backend_tools.all_tools,
            *easylog_sql_tools.all_tools,
            # Role management
            tool_set_current_role,
            # Document tools
            tool_search_documents,
            tool_get_document_contents,
            # Questionnaire tools
            tool_answer_questionaire_question,
            tool_get_questionaire_answer,
            # Visualization tools
            tool_create_bar_chart,
            tool_create_zlm_chart,
            tool_create_zlm_balloon_chart,
            tool_create_line_chart,
            # Interaction tools
            tool_ask_multiple_choice,
            # Image tools
            tool_download_image,
            # Schedule and reminder tools
            tool_set_recurring_task,
            tool_add_reminder,
            tool_remove_recurring_task,
            tool_remove_reminder,
            # Memory tools
            tool_store_memory,
            tool_get_memory,
            # Notification tool
            tool_send_notification,
            # Step counter tools
            tool_get_date_time,
            tool_get_steps_data,
            # System tools
            BaseTools.tool_noop,
            BaseTools.tool_call_super_agent,
        ]
        return {tool.__name__: tool for tool in tools_list}

    def _calculate_zlm_balloon_height(
        self,
        domain_name: str,
        score: float,
        all_data: list[ZLMDataRow] | list[dict[str, Any]],
    ) -> float:
        """
        Calculate balloon height using official ZLM COPD scoring guide.
        Based on ccq-copd-questionnaire.md documentation.

        Args:
            domain_name: Name of the domain (e.g., "Long klachten", "Vermoeidheid")
            score: The score for this domain (0-6)
            all_data: All domain data (needed for cross-domain checks)

        Returns:
            Balloon height as percentage (0-100%)
        """
        if score is None:
            return 0.0

        # Domain-specific scoring logic from official ZLM COPD documentation
        if domain_name in ["Long aanvallen", "Longaanvallen", "Longaanval"]:
            # G17: Enhanced graduated scoring for exacerbations (0-4 scale → 0-100% height)
            # More gradation to use full balloon height range
            if score <= 0.5:  # 0 kuren
                return 100.0  # Green (perfect, no exacerbations)
            elif score <= 1.5:  # 1 kuur
                return 75.0  # Light green/orange (mild concern)
            elif score <= 2.5:  # 2 kuren
                return 50.0  # Orange (moderate concern)
            elif score <= 3.5:  # 3 kuren
                return 25.0  # Dark orange/red (serious concern)
            else:  # 4+ kuren
                return 0.0  # Red (critical concern)

        elif domain_name in ["Longklachten", "Long klachten", "Longklacht"]:
            # CRITICAL: Longklachten requires G12 check (kortademig in rust)
            # Official rule: Score < 1 AND G12 < 2 = Green, Score ≥1-≤2 AND G12 < 2 = Orange, Score > 2 OR G12 ≥ 2 = Red

            # Try to find G12 value in all_data
            g12_value = None
            try:
                if isinstance(all_data, list) and len(all_data) > 0:
                    for item in all_data:
                        if isinstance(item, dict):
                            # Look for G12 related domain
                            x_val = str(item.get("x_value", "")).lower()
                            if any(
                                keyword in x_val
                                for keyword in ["kortademig", "rust", "g12"]
                            ):
                                # Found potential G12 item, extract its y_current score
                                if "y_current" in item:
                                    g12_value = float(item["y_current"])
                                    break
                        elif hasattr(item, "x_value") and hasattr(item, "y_current"):
                            # ZLMDataRow object
                            x_val = str(item.x_value).lower()
                            if any(
                                keyword in x_val
                                for keyword in ["kortademig", "rust", "g12"]
                            ):
                                g12_value = float(item.y_current)
                                break
            except (ValueError, TypeError, AttributeError):
                # If we can't extract G12, fall back to general scoring
                pass

            # Apply official Longklachten scoring with G12 check
            if g12_value is not None:
                # Official logic with G12 check
                if score < 1.0 and g12_value < 2.0:
                    # Groen: BallonHoogte(%) = 100 - (Score * 20)
                    height = 100.0 - (score * 20.0)
                    return max(0.0, min(100.0, height))
                elif score >= 1.0 and score <= 2.0 and g12_value < 2.0:
                    # Oranje: BallonHoogte(%) = 80 - ((Score - 1) * 20)
                    height = 80.0 - ((score - 1.0) * 20.0)
                    return max(0.0, min(100.0, height))
                else:  # score > 2.0 OR g12_value >= 2.0
                    # Rood: BallonHoogte(%) = 40 - ((Score - 2) / 4 * 40)
                    height = 40.0 - ((score - 2.0) / 4.0 * 40.0)
                    return max(0.0, min(100.0, height))
            else:
                # Fallback: Use general scoring if G12 not found
                # This should not happen in production but provides safety
                pass  # Fall through to general scoring

        elif domain_name in ["Gewicht (BMI)", "Gewicht", "BMI", "Weight"]:
            # CRITICAL: BMI scoring uses direct BMI ranges, not 0-6 scale conversion
            # Official ranges from ccq-copd-questionnaire.md:
            # ≥21 en <25: Groen (100%)
            # ≥25 en <35: Oranje (20-80%), lineair geschaald
            # ≥18.5 en <21: Oranje (70-<100%), lineair geschaald
            # ≥35: Rood (0%)
            # <18.5: Rood (0%)

            # Try to extract BMI value or calculate from weight/height
            bmi_value = None

            # Method 1: BMI might be passed directly as the score
            if score is not None and 10.0 <= score <= 60.0:  # Reasonable BMI range
                bmi_value = score

            # Method 2: Try to find weight and height in all_data to calculate BMI
            if bmi_value is None:
                try:
                    weight_kg = None
                    height_cm = None

                    if isinstance(all_data, list):
                        for item in all_data:
                            if isinstance(item, dict):
                                x_val = str(item.get("x_value", "")).lower()
                                if any(
                                    keyword in x_val
                                    for keyword in ["gewicht", "weight", "g21"]
                                ):
                                    if "y_current" in item:
                                        weight_kg = float(item["y_current"])
                                elif any(
                                    keyword in x_val
                                    for keyword in ["lengte", "height", "g22"]
                                ):
                                    if "y_current" in item:
                                        height_cm = float(item["y_current"])
                            elif hasattr(item, "x_value") and hasattr(
                                item, "y_current"
                            ):
                                x_val = str(item.x_value).lower()
                                if any(
                                    keyword in x_val
                                    for keyword in ["gewicht", "weight", "g21"]
                                ):
                                    weight_kg = float(item.y_current)
                                elif any(
                                    keyword in x_val
                                    for keyword in ["lengte", "height", "g22"]
                                ):
                                    height_cm = float(item.y_current)

                    # Calculate BMI if both weight and height found
                    if (
                        weight_kg is not None
                        and height_cm is not None
                        and height_cm > 0
                    ):
                        height_m = height_cm / 100.0
                        bmi_value = weight_kg / (height_m * height_m)

                except (ValueError, TypeError, AttributeError, ZeroDivisionError):
                    pass

            # Apply official BMI scoring
            if bmi_value is not None:
                if bmi_value >= 21.0 and bmi_value < 25.0:
                    # Groen (100%)
                    return 100.0
                elif bmi_value >= 25.0 and bmi_value < 35.0:
                    # Oranje (20-80%), lineair geschaald
                    # Linear scaling: BMI 25 → 80%, BMI 35 → 20%
                    height = 80.0 - ((bmi_value - 25.0) / 10.0 * 60.0)
                    return max(20.0, min(80.0, height))
                elif bmi_value >= 18.5 and bmi_value < 21.0:
                    # Oranje (70-<100%), lineair geschaald
                    # Linear scaling: BMI 18.5 → 70%, BMI 21 → 100%
                    height = 70.0 + ((bmi_value - 18.5) / 2.5 * 30.0)
                    return max(70.0, min(100.0, height))
                elif bmi_value >= 35.0:
                    # Rood (0%) - Ernstig overgewicht
                    return 0.0
                elif bmi_value < 18.5:
                    # Rood (0%) - Ondergewicht
                    return 0.0
                else:
                    # Edge case fallback
                    return 50.0
            else:
                # Fallback: if BMI cannot be determined, use general scoring
                pass  # Fall through to general scoring

        elif domain_name == "Bewegen":
            # G18: Exercise days per week - OFFICIAL INVERTED SCORING
            # CRITICAL: G18 gets inverted in ZLMuitslag role conversion:
            # G18=0 dagen → ZLM Score=6, G18=1-2 dagen → ZLM Score=4,
            # G18=3-4 dagen → ZLM Score=2, G18=5+ dagen → ZLM Score=0
            # After inversion, LOWER ZLM score = MORE exercise days = HIGHER balloon

            # Official balloon heights based on exercise frequency:
            # 5+ dagen (score=0): Groen (100%)
            # 3-4 dagen (score=2): Oranje (60%)
            # 1-2 dagen (score=4): Oranje (40%)
            # 0 dagen (score=6): Rood (0%)

            if score <= 0.5:  # Score 0 = 5+ dagen beweging (na inversie)
                return 100.0  # Green - beweegt voldoende
            elif score <= 2.5:  # Score 2 = 3-4 dagen beweging (na inversie)
                return 60.0  # Orange - stap in goede richting
            elif score <= 4.5:  # Score 4 = 1-2 dagen beweging (na inversie)
                return 40.0  # Orange - beweegt, maar nog niet genoeg
            else:  # Score 6 = 0 dagen beweging (na inversie)
                return 0.0  # Red - beweegt onvoldoende

        elif domain_name == "Alcohol":
            # G19: Alcohol glasses per week - OFFICIAL DIRECT MAPPING
            # Official ranges from ccq-copd-questionnaire.md:
            # 0 glazen: Groen (100%)
            # 1-7 glazen: Oranje (60%)
            # 8-14 glazen: Oranje (40%)
            # 14+ glazen: Rood (0%)

            # Score represents G19 answer value (0-3 scale in questionnaire)
            # G19 mapping: 0=0 glazen, 1=1-7 glazen, 2=8-14 glazen, 3=15+ glazen
            if score <= 0.5:  # G19=0 (0 glazen)
                return 100.0  # Green
            elif score <= 1.5:  # G19=1 (1-7 glazen)
                return 60.0  # Orange
            elif score <= 2.5:  # G19=2 (8-14 glazen)
                return 40.0  # Orange
            else:  # G19=3 (15+ glazen)
                return 0.0  # Red

        elif domain_name == "Roken":
            # G20: Smoking status - OFFICIAL DIRECT MAPPING
            # Official ranges from ccq-copd-questionnaire.md:
            # Nooit gerookt: Groen (100%)
            # Vroeger gerookt: Groen (100%) (Note: limited granularity in G20)
            # Ja (rookt): Rood (0%)

            # Score represents G20 answer mapping
            # G20 mapping: 'nooit'→0, 'vroeger'→1, 'ja'→6 (from ZLMuitslag conversion)
            # Also handle string values directly in case conversion hasn't happened yet
            if isinstance(score, str):
                if score.lower() in ["nooit", "never"]:
                    return 100.0  # Green
                elif score.lower() in ["vroeger", "former"]:
                    return 100.0  # Green
                else:  # 'ja', 'yes', or any other value
                    return 0.0  # Red

            # Handle numeric scores
            if score <= 0.5:  # G20='nooit' (never smoked)
                return 100.0  # Green
            elif score <= 1.5:  # G20='vroeger' (former smoker)
                return 100.0  # Green (official says 100% for former smokers)
            else:  # G20='ja' (current smoker)
                return 0.0  # Red

        # OFFICIAL GENERAL SCORING - Based on ccq-copd-questionnaire.md lineaire schaling
        # These formulas replace the previous complex scoring logic

        # Voor Groene ballonnen (scores < 1):
        # BallonHoogte(%) = 100 - (Score * 20)
        if score < 1.0:
            height = 100.0 - (score * 20.0)
            return max(0.0, min(100.0, height))  # Clamp between 0-100%

        # Voor Oranje ballonnen (scores 1-2):
        # BallonHoogte(%) = 80 - ((Score - 1) * 20)
        elif score <= 2.0:
            height = 80.0 - ((score - 1.0) * 20.0)
            return max(0.0, min(100.0, height))  # Clamp between 0-100%

        # Voor Rode ballonnen (scores > 2):
        # BallonHoogte(%) = 40 - ((Score - 2) / 4 * 40)
        else:  # score > 2.0
            height = 40.0 - ((score - 2.0) / 4.0 * 40.0)
            return max(0.0, min(100.0, height))  # Clamp between 0-100%

    def _substitute_double_curly_placeholders(
        self, template_string: str, data_dict: dict[str, Any]
    ) -> str:
        """Substitutes {{placeholder}} style placeholders in a string with values from data_dict."""

        # First, replace all known placeholders
        output_string = template_string
        for key, value in data_dict.items():
            placeholder = "{{" + key + "}}"
            output_string = output_string.replace(placeholder, str(value))

        # Then, find any remaining {{...}} placeholders that were not in data_dict
        # and replace them with a [missing:key_name] indicator.
        # This mimics the DefaultKeyDict behavior for unprovided keys.
        def replace_missing_with_indicator(match: re.Match[str]) -> str:
            var_name = match.group(1)  # Content inside {{...}}
            return f"[missing:{var_name}]"

        output_string = re.sub(
            r"\{\{([^}]+)\}\}", replace_missing_with_indicator, output_string
        )
        return output_string

    async def on_message(
        self, messages: Iterable[ChatCompletionMessageParam], _: int = 0
    ) -> tuple[AsyncStream[ChatCompletionChunk] | ChatCompletion, list[Callable]]:
        # Get the current role
        role_config = await self.get_current_role()

        # Get the available tools
        tools = self.get_tools()

        # Filter tools based on the role's regex pattern
        tools_values = [
            tool
            for tool in tools.values()
            if re.match(role_config.tools_regex, tool.__name__)
            or tool.__name__ == BaseTools.tool_noop.__name__
            or tool.__name__ == BaseTools.tool_call_super_agent.__name__
        ]

        # Prepare questionnaire format kwargs
        questionnaire_format_kwargs: dict[str, str] = {}
        for q_item in role_config.questionaire:
            answer = await self.get_metadata(q_item.name, "[not answered]")
            questionnaire_format_kwargs[f"questionaire_{q_item.name}_question"] = (
                q_item.question
            )
            questionnaire_format_kwargs[f"questionaire_{q_item.name}_instructions"] = (
                q_item.instructions
            )
            questionnaire_format_kwargs[f"questionaire_{q_item.name}_name"] = (
                q_item.name
            )
            questionnaire_format_kwargs[f"questionaire_{q_item.name}_answer"] = answer

        # Format the role prompt with questionnaire data
        try:
            formatted_current_role_prompt = self._substitute_double_curly_placeholders(
                role_config.prompt, questionnaire_format_kwargs
            )
        except Exception as e:
            self.logger.warning(f"Error formatting role prompt: {e}")
            formatted_current_role_prompt = role_config.prompt

        # Gather reminders and recurring tasks
        recurring_tasks = await self.get_metadata("recurring_tasks", [])
        reminders = await self.get_metadata("reminders", [])
        memories = await self.get_metadata("memories", [])
        notifications = await self.get_metadata("notifications", [])

        # Prepare the main content for the LLM
        main_prompt_format_args = {
            "current_role": role_config.name,
            "current_role_prompt": formatted_current_role_prompt,
            "available_roles": "\n".join(
                [f"- {role.name}" for role in self.config.roles]
            ),
            "current_time": datetime.now().strftime("%Y-%m-%d %H:%M:%S"),
            "recurring_tasks": "\n".join(
                [
                    f"- {task['id']}: {task['cron_expression']} - {task['task']}"
                    for task in recurring_tasks
                ]
            )
            if recurring_tasks
            else "<no recurring tasks>",
            "reminders": "\n".join(
                [
                    f"- {reminder['id']}: {reminder['date']} - {reminder['message']}"
                    for reminder in reminders
                ]
            )
            if reminders
            else "<no reminders>",
            "memories": "\n".join(
                [f"- {memory['id']}: {memory['memory']}" for memory in memories]
            )
            if memories
            else "<no memories>",
            "notifications": "\n".join(
                [
                    f"{notification.get('id')}: {notification.get('contents')} at {notification.get('sent_at')}"
                    for notification in notifications
                ]
            )
            if notifications
            else "<no notifications>",
            "metadata": json.dumps((await self._get_thread()).metadata),
        }
        main_prompt_format_args.update(questionnaire_format_kwargs)

        # Store session metadata from headers
        onesignal_id = self.request_headers.get("x-onesignal-external-user-id")
        assistant_field_name = self.request_headers.get("x-assistant-field-name")

        if onesignal_id is not None:
            await self.set_metadata("onesignal_id", onesignal_id)

        if assistant_field_name is not None:
            await self.set_metadata("assistant_field_name", assistant_field_name)

        try:
            llm_content = self._substitute_double_curly_placeholders(
                self.config.prompt, main_prompt_format_args
            )
        except Exception as e:
            self.logger.warning(f"Error formatting system prompt: {e}")
            llm_content = (
                f"Role: {role_config.name}\nPrompt: {formatted_current_role_prompt}"
            )

        self.logger.debug(llm_content)

        # Create the completion request
        response = await self.client.chat.completions.create(
            model=role_config.model,
            messages=[
                {
                    "role": "system",
                    "content": llm_content,
                },
                *messages,
            ],
            stream=True,
            tools=[function_to_openai_tool(tool) for tool in tools_values],
            tool_choice="auto",
        )

        return response, list(tools_values)

    @staticmethod
    def super_agent_config() -> SuperAgentConfig[MUMCAgentConfig] | None:
        return SuperAgentConfig(
            cron_expression="0 * * * *",  # every hour at 0 minutes past
            agent_config=MUMCAgentConfig(),
        )

    async def on_super_agent_call(
        self, messages: Iterable[ChatCompletionMessageParam]
    ) -> (
        tuple[AsyncStream[ChatCompletionChunk] | ChatCompletion, list[Callable]] | None
    ):
        onesignal_id = await self.get_metadata("onesignal_id")

        if onesignal_id is None:
            self.logger.info("No onesignal id found, skipping super agent call")
            return

        last_thread = await prisma.threads.query_first(
            """
        SELECT * FROM threads
        WHERE metadata->>'onesignal_id' = $1
        ORDER BY created_at DESC
        LIMIT 1
        """,
            onesignal_id,
        )

        if last_thread is None:
            self.logger.info("No last thread found, skipping super agent call")
            return

        if last_thread.id != self.thread_id:
            self.logger.info(
                "Last thread id does not match current thread id, skipping super agent call"
            )
            return

        tools = [
            BaseTools.tool_noop,
            self.get_tools()["tool_send_notification"],
        ]

        notifications = await self.get_metadata("notifications", [])
        reminders = await self.get_metadata("reminders", [])
        recurring_tasks = await self.get_metadata("recurring_tasks", [])

        prompt = f"""
# Notification Management System

## Core Responsibility
You are the notification management system responsible for delivering timely alerts without duplication. Your task is to analyze pending notifications and determine which ones need to be sent.

## Current Time
Current system time: {datetime.now(pytz.timezone("Europe/Amsterdam")).strftime("%Y-%m-%d %H:%M:%S")}

## Previously Sent Notifications
The following notifications have already been sent and MUST NOT be resent:
{json.dumps(notifications, indent=2)}

## Items to Evaluate
Please evaluate these items for notification eligibility:

1. Reminders:
{json.dumps(reminders, indent=2)}

2. Recurring Tasks:
{json.dumps(recurring_tasks, indent=2)}

## Decision Rules
- A notification should be sent for any reminder that is currently due
- For recurring tasks, evaluate the cron expression to determine if it should be triggered at the current time
- If a cron expression indicates the task is due now and hasn't already been sent today, send a notification
- If an item appears in the previously sent notifications list, it MUST be skipped
- Parse cron expressions carefully to determine exact scheduling (minute, hour, day of month, month, day of week)
- The date attribute of the reminders in the reminders list is the due date. If that date is before the current date, the reminder is due.

## Required Action
After analysis, you must take exactly ONE of these actions:
- If any eligible notifications are found: invoke the send_notification tool with details
- If no eligible notifications exist: invoke the noop tool
"""

        self.logger.info(f"Calling super agent with prompt: {prompt}")

        response = await self.client.chat.completions.create(
            model="openai/gpt-4.1",  # Consider making this configurable or same as role_config.model
            messages=[
                {
                    "role": "system",
                    "content": prompt,
                },
                {
                    "role": "user",
                    "content": "Send my notifications",
                },
            ],
            tools=[function_to_openai_tool(tool) for tool in tools],
            tool_choice="auto",
        )

        self.logger.info(f"Super agent response: {response.choices[0].message}")

        async for _ in self._handle_completion(response, tools, messages):
            pass<|MERGE_RESOLUTION|>--- conflicted
+++ resolved
@@ -696,13 +696,9 @@
                         return obj  # Expect list[dict]
                     if isinstance(obj, dict):
                         return [obj]
-<<<<<<< HEAD
                     raise ValueError(
                         "horizontal_lines string must decode to a dict or list of dicts"
                     )
-=======
-                    raise ValueError("horizontal_lines string must decode to a dict or list of dicts")
->>>>>>> 5d74678e
 
                 if isinstance(horizontal_lines, str):
                     normalised_lines.extend(_parse_str_to_obj(horizontal_lines))
@@ -713,13 +709,9 @@
                         elif isinstance(item, str):
                             normalised_lines.extend(_parse_str_to_obj(item))
                         else:
-<<<<<<< HEAD
                             raise ValueError(
                                 f"horizontal_lines[{idx}] must be a dict or string, got {type(item)}"
                             )
-=======
-                            raise ValueError(f"horizontal_lines[{idx}] must be a dict or string, got {type(item)}")
->>>>>>> 5d74678e
                 else:
                     raise ValueError("horizontal_lines must be a list, string, or None")
 
@@ -732,13 +724,9 @@
                         )
 
                     if "value" not in line_dict:
-<<<<<<< HEAD
                         raise ValueError(
                             f"horizontal_lines[{i}] missing required 'value' field"
                         )
-=======
-                        raise ValueError(f"horizontal_lines[{i}] missing required 'value' field")
->>>>>>> 5d74678e
 
                     try:
                         value = float(line_dict["value"])
@@ -752,7 +740,6 @@
 
                     # Validate color format if provided
                     if color is not None and not isinstance(color, str):
-<<<<<<< HEAD
                         raise ValueError(
                             f"horizontal_lines[{i}] 'color' must be a string, got {type(color)}"
                         )
@@ -760,11 +747,6 @@
                     parsed_horizontal_lines.append(
                         Line(value=value, label=label, color=color)
                     )
-=======
-                        raise ValueError(f"horizontal_lines[{i}] 'color' must be a string, got {type(color)}")
-
-                    parsed_horizontal_lines.append(Line(value=value, label=label, color=color))
->>>>>>> 5d74678e
 
             return ChartWidget.create_bar_chart(
                 title=title,
